--- conflicted
+++ resolved
@@ -62,7 +62,6 @@
         this.renderBoard();
         this.setupEventListeners();
         this.createNotificationContainer();
-<<<<<<< HEAD
         
         // Initialize move information displays
         this.updateStatusValue('last-move', '-');
@@ -77,8 +76,6 @@
         }
         
         // Generate initial random environment (delayed to ensure CSRF token is ready)
-=======
->>>>>>> 499094e1
         setTimeout(() => {
             this.generateRandomEnvironment();
         }, 1000);
@@ -185,7 +182,6 @@
         if (mode === 'manual' && this.aiPlaying) {
             this.pauseAI();
         }
-<<<<<<< HEAD
         
         // Reset AI info text when switching to AI mode
         if (mode === 'ai') {
@@ -195,8 +191,6 @@
             }
         }
         
-=======
->>>>>>> 499094e1
         this.showMessage(`Switched to ${mode === 'manual' ? 'Manual' : 'AI'} mode`);
     }
 
@@ -430,15 +424,12 @@
         if (this.gameMode === 'ai' && this.aiPlaying) {
             return;
         }
-<<<<<<< HEAD
 
         // Store previous position for move tracking
         const previousPos = this.gameState?.agent ? 
             { x: this.gameState.agent.x, y: this.gameState.agent.y } : 
             { x: 0, y: 9 };
 
-=======
->>>>>>> 499094e1
         try {
             const response = await fetch('/api/make-move/', {
                 method: 'POST',
@@ -456,7 +447,6 @@
             if (data.success) {
                 const oldGameState = this.gameState;
                 this.gameState = data.game_state;
-<<<<<<< HEAD
                 console.log('Game state updated:', this.gameState.agent); // Debug log
                 
                 // Current position after move
@@ -483,12 +473,6 @@
                 });
                 
                 // Check if game ended
-=======
-                console.log('Game state updated:', this.gameState.agent);
-                this.renderBoard();
-                this.updateGameInfo();
-                this.showMessage(data.message);
->>>>>>> 499094e1
                 if (this.gameState.game_over) {
                     this.pauseAI();
                 }
@@ -527,15 +511,12 @@
         if (this.gameMode !== 'ai' || !this.gameState || this.gameState.game_over) {
             return;
         }
-<<<<<<< HEAD
 
         // Store previous position for move tracking
         const previousPos = this.gameState?.agent ? 
             { x: this.gameState.agent.x, y: this.gameState.agent.y } : 
             { x: 0, y: 9 };
 
-=======
->>>>>>> 499094e1
         try {
             const hintResponse = await fetch('/api/ai-hint/', {
                 method: 'POST',
@@ -550,13 +531,10 @@
             });
             const hintData = await hintResponse.json();
             if (hintData.success && hintData.suggestion) {
-<<<<<<< HEAD
                 // Update AI suggestion display
                 this.updateAISuggestion(hintData.suggestion);
                 
                 // Make the suggested move
-=======
->>>>>>> 499094e1
                 const moveResponse = await fetch('/api/make-move/', {
                     method: 'POST',
                     headers: {
@@ -572,7 +550,6 @@
                 const moveData = await moveResponse.json();
                 if (moveData.success) {
                     this.gameState = moveData.game_state;
-<<<<<<< HEAD
                     console.log('AI move - Game state updated:', this.gameState.agent); // Debug log
                     
                     // Current position after move
@@ -599,12 +576,6 @@
                     });
                     
                     // Update AI info display
-=======
-                    console.log('AI move - Game state updated:', this.gameState.agent);
-                    this.renderBoard();
-                    this.updateGameInfo();
-                    this.showMessage(`AI made move: ${hintData.suggestion}`, 'info');
->>>>>>> 499094e1
                     const aiSuggestionElement = document.getElementById('ai-suggestion');
                     if (aiSuggestionElement) {
                         aiSuggestionElement.textContent = `AI made move: ${hintData.suggestion}`;
@@ -666,7 +637,6 @@
             clearInterval(this.aiInterval);
             this.aiInterval = null;
         }
-<<<<<<< HEAD
         
         // Reset AI info text when paused
         const aiSuggestionElement = document.getElementById('ai-suggestion');
@@ -675,8 +645,6 @@
         }
         
         // Update button states
-=======
->>>>>>> 499094e1
         const autoPlayBtn = document.querySelector('button[onclick="autoPlay()"]');
         const pauseBtn = document.querySelector('button[onclick="pauseAI()"]');
         if (autoPlayBtn) autoPlayBtn.disabled = false;
@@ -706,14 +674,11 @@
                 this.renderBoard();
                 this.updateGameInfo();
                 this.showMessage('Game reset successfully', 'success');
-<<<<<<< HEAD
                 
                 // Clear move information
                 this.clearMoveInfo();
                 
                 // Generate new random environment
-=======
->>>>>>> 499094e1
                 setTimeout(() => {
                     this.generateRandomEnvironment();
                 }, 500);
@@ -785,39 +750,7 @@
                 credentials: 'include',
                 body: JSON.stringify({
                     session_id: this.sessionId,
-<<<<<<< HEAD
                     file_content: fileContent
-=======
-                    file_path: filePath
-                })
-            });
-            const data = await response.json();
-            if (data.success) {
-                this.gameState = data.game_state;
-                this.renderBoard();
-                this.updateGameInfo();
-                this.showMessage('Environment loaded from file successfully', 'success');
-            } else {
-                this.showMessage(data.message, 'error');
-            }
-        } catch (error) {
-            console.error('Error loading environment from file:', error);
-            this.showMessage('Error loading environment from file', 'error');
-        }
-    }
-
-    async loadDefaultEnvironment() {
-        try {
-            const response = await fetch('/api/load-default-environment/', {
-                method: 'POST',
-                headers: {
-                    'Content-Type': 'application/json',
-                    'X-CSRFToken': this.getCSRFToken(),
-                },
-                credentials: 'include',
-                body: JSON.stringify({
-                    session_id: this.sessionId
->>>>>>> 499094e1
                 })
             });
             const data = await response.json();
@@ -1097,7 +1030,6 @@
 }
 
 let gameUI;
-<<<<<<< HEAD
 
 // File upload handler - defined early to ensure availability
 function handleFileUpload(event) {
@@ -1136,10 +1068,6 @@
 
 // Make sure it's globally accessible
 window.handleFileUpload = handleFileUpload;
-
-// Initialize UI when page loads
-=======
->>>>>>> 499094e1
 document.addEventListener('DOMContentLoaded', function() {
     gameUI = new WumpusWorldUI();
 });
@@ -1222,22 +1150,6 @@
     }
 }
 
-<<<<<<< HEAD
-// Example of how to use custom environment
-=======
-function loadEnvironmentFromFile(filePath = null) {
-    if (gameUI) {
-        gameUI.loadDefaultEnvironment();
-    }
-}
-
-function loadDefaultEnvironment() {
-    if (gameUI) {
-        gameUI.loadDefaultEnvironment();
-    }
-}
-
->>>>>>> 499094e1
 function loadExampleEnvironment() {
     const exampleEnv = {
         wumpus: { x: 5, y: 3 },
