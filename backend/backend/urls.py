--- conflicted
+++ resolved
@@ -19,10 +19,5 @@
 
 urlpatterns = [
     path('admin/', admin.site.urls),
-<<<<<<< HEAD
-    path('api/', include('game.urls')),
-    #path('', include('game.frontend_urls')),
-=======
     path('', include('wumpus.urls')),
->>>>>>> 64aad32b
 ]